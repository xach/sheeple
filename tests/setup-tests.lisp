--- conflicted
+++ resolved
@@ -9,16 +9,10 @@
 ;;;;;;;;;;;;;;;;;;;;;;;;;;;;;;;;;;;;;;;;;;;;;;;;;;;;;;;;;;;;;;;;;;;;;;;;;;;;;;;;;;;;;;;;;;;;;;;;;;;;
 (in-package :sheeple)
 
-<<<<<<< HEAD
 (eval-when (:compile-toplevel :load-toplevel :execute)
-  (import '(5am:def-suite 5am:run! 5am:is 5am:in-suite 5am:signals))
+  (import '(5am:def-suite 5am:run! 5am:is 5am:in-suite 5am:signals 5am:def-fixture))
   (defmacro test (name &body body)
     `(5am:test ,name ,@body)))
-=======
-(import '(5am:def-suite 5am:run! 5am:is 5am:in-suite 5am:signals 5am:def-fixture))
-(defmacro test (name &body body)
-  `(5am:test ,name ,@body))
->>>>>>> 0c5624ac
 
 (export 'run-all-tests)
 
