--- conflicted
+++ resolved
@@ -146,7 +146,6 @@
   (is (equal '(bar foo) (push 'bar (%sheep-children sheep))))
   (is (equal '(bar foo) (%sheep-children sheep))))
 
-<<<<<<< HEAD
 (def-suite interface-accessors :in sheep-objects)
 (in-suite interface-accessors)
 
@@ -156,7 +155,7 @@
   (is (equal '(foo) (sheep-parents sheep)))
   (push 'bar (%sheep-parents sheep))
   (is (equal '(bar foo) (sheep-parents sheep))))
-=======
+
 ;;; Testing the utility...
 (in-suite sheep-objects)
 (test with-sheep-hierarchy
@@ -168,7 +167,6 @@
   (signals sheeple-hierarchy-error
     (with-sheep-hierarchy (a (b a) (c b) (d a c))
       (declare (ignore d)))))
->>>>>>> b4b0b8fc
 
 (def-suite inheritance :in sheep-objects)
 (def-suite inheritance-basic :in inheritance)
