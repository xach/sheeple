;;;; -*- Mode: Lisp; Syntax: ANSI-Common-Lisp; Base: 10; indent-tabs-mode: nil -*-

;;;; This file is part of Sheeple

;;;; properties.lisp
;;;;
;;;; Property access, inspection, and management stuff, for the most part.
;;;;
;;;;;;;;;;;;;;;;;;;;;;;;;;;;;;;;;;;;;;;;;;;;;;;;;;;;;;;;;;;;;;;;;;;;;;;;;;;;;;;;;;;;;;;;;;;;;;;;;;;;
(in-package :sheeple)

;;;
;;; Property spec object
;;;
(defparameter the-std-property-form '(defproto =standard-property= ()
                                      ((property-name 'std-property))))

(defvar =standard-property= (gensym "=STANDARD-PROPERTY="))

;;;
;;; Internals
;;;
(defun %add-property-cons (sheep property-metaobject value)
  ;; treating it as a list for now...
  (push (cons property-metaobject value) (%sheep-direct-properties sheep))
  sheep)

(defun %get-property-cons (sheep property-name)
  (find property-name (%sheep-direct-properties sheep)
        ;; note: It would be nice to have COMPOSE here.
        :test #'eq :key (fun (property-name (car _)))))

(defun %remove-property-cons (sheep property-name)
  (deletef (%sheep-direct-properties sheep) (%get-property-cons sheep property-name))
  sheep)

(defun %direct-property-value (sheep property-name)
  (cdr (%get-property-cons sheep property-name)))
(defun (setf %direct-property-value) (new-value sheep property-name)
  (setf (cdr (%get-property-cons sheep property-name)) new-value))

(defun %direct-property-metaobject (sheep property-name)
  (car (%get-property-cons sheep property-name)))
(defun (setf %direct-property-metaobject) (new-value sheep pname)
  (setf (car (%get-property-cons sheep pname)) new-value))

;;;
;;; Existential
;;;
(defun add-property (sheep property-name value)
  "Adds a property named PROPERTY-NAME to SHEEP, initialized with VALUE."
  (assert (symbolp property-name))
  (when (has-direct-property-p sheep property-name)
    (cerror "Add property anyway." "~A already has a direct property named ~A."
            sheep property-name))
  (let ((property-metaobject (defsheep (=standard-property=) ((name property-name)))))
    (%add-property-cons sheep property-metaobject value)))

;; TODO - remove-property should look at the property metaobject and remove any replies for
;;        accessors that it points to. This will have to wait until reply-undefinition works
;;        again, though. -syko
;; Addendum - this may not count anymore. I'm not sure if we'll still have the metaobjects
;;            keep track of this info
(defun remove-property (sheep property-name)
  "Removes SHEEP's direct property named PROPERTY-NAME. Signals an error if there is no such
direct property. Returns SHEEP."
  (if (has-direct-property-p sheep property-name)
<<<<<<< HEAD
      (prog1 sheep (%remove-property-cons sheep property-name))
      (error "Cannot remove property: ~A is not a direct property of ~A" name sheep)))
=======
      (prog1 sheep (%remove-property-cons sheep property-name) )
      (error "Cannot remove property: ~A is not a direct property of ~A"
             property-name sheep)))
>>>>>>> 8395b11c

(defun remove-all-direct-properties (sheep)
  "Wipes out all direct properties and their values from SHEEP."
  (setf (%sheep-direct-properties sheep) nil))

(defun has-direct-property-p (sheep property-name)
  "Returns T if SHEEP has a property called PROPERTY-NAME as a direct property.
NIL otherwise."
  (when (%get-property-cons sheep property-name) t))

(defun has-property-p (sheep property-name)
  "Returns T if calling PROPERTY-VALUE on SHEEP using the same property-name
would yield a value (i.e. not signal an unbound-property condition)."
  (some (fun (has-direct-property-p _ property-name))
        (sheep-hierarchy-list sheep)))

;;; Value
(defun direct-property-value (sheep property-name)
  "Returns the property-value set locally in SHEEP for PROPERTY-NAME.
If the value is non-local (is delegated or does not exist in the hierarchy list),
a condition of type UNBOUND-DIRECT-PROPERTY condition is signalled."
  ;;  (declare (inline %sheep-direct-properties %get-property-cons)) ;commented until after testing
  (awhen (%sheep-direct-properties sheep)
    (cdr (or (%get-property-cons sheep property-name)
             (error 'unbound-direct-property
                    :sheep sheep :property-name property-name)))))

(defun property-value (sheep property-name)
  "Returns a property-value that is not necessarily local to SHEEP."
  (property-value-with-hierarchy-list sheep property-name))

(defun property-value-with-hierarchy-list (sheep property-name)
  (let ((hl (sheep-hierarchy-list sheep)))
    (or (loop for sheep in hl
           do (let ((hasp (has-direct-property-p sheep property-name)))
                (when hasp
                  (return-from property-value-with-hierarchy-list
                    (direct-property-value sheep property-name)))))
        (error 'unbound-property :sheep sheep :property-name property-name))))

(defun (setf property-value) (new-value sheep property-name)
  "Sets NEW-VALUE as the value of a direct-property belonging to SHEEP, named
PROPERTY-NAME. If the property does not already exist anywhere in the hierarchy list, an error
is signaled."
  (cond ((has-direct-property-p sheep property-name)
         (setf (%direct-property-value sheep property-name) new-value))
        ((has-property-p sheep property-name)
         (let ((owner-prop-mo (car (%get-property-cons (property-owner sheep property-name)
                                                       property-name))))
           (%add-property-cons sheep owner-prop-mo new-value)))
        (t (cerror "Add the property locally" 'unbound-property
                   :sheep sheep
                   :property-name property-name)
           (add-property sheep property-name new-value))))

;;; Reflection API
(defun property-owner (sheep property-name &optional errorp)
  "Returns the sheep object with a direct-property called PROPERTY-NAME from which SHEEP inherits
its value. If ERRORP is T, an error is signaled if the property is unbound. Otherwise, NIL is
returned."
  (or (find-if (fun (has-direct-property-p _ property-name)) (sheep-hierarchy-list sheep))
      (when errorp (error 'unbound-property :sheep sheep :property-name property-name))))

(defun direct-property-metaobject (sheep property-name)
  "Returns the direct local metaobject for a property named PROPERTY-NAME."
  (%direct-property-metaobject sheep property-name))

(defun sheep-direct-properties (sheep)
  "Returns a set of direct property definition metaobjects."
  ;; note - this will have to be changed if %sheep-direct-properties switches to vectors.
  (mapcar #'car (%sheep-direct-properties sheep)))

(defun available-properties (sheep)
  "Returns a list of property objects describing all properties available to SHEEP, including
inherited ones."
  (let* ((direct-properties (sheep-direct-properties sheep))
         (avail-property-names (mapcar (fun (property-name _))
                                       (remove-duplicates
                                        (flatten
                                         (append direct-properties
                                                 (mapcar #'available-properties
                                                         (sheep-parents sheep))))
                                        :key #'property-name))))
    (mapcar (fun (direct-property-metaobject (property-owner sheep _ nil) _))
            avail-property-names)))

(defun property-summary (sheep &optional (stream *standard-output*))
  "Provides a pretty-printed representation of SHEEP's available properties."
  (format stream
          "~&Sheep: ~A~%Properties:~% ~{~{~&~3TName: ~13T~A~%~3TValue: ~13T~S~%~
           ~3TOwner: ~13T~A~%~%~}~}"
          sheep (mapcar (fun (list (property-name _)
                                   (property-value sheep (property-name _))
                                   (property-owner sheep (property-name _))))
                        (available-properties sheep))))

(defun direct-property-summary (sheep &optional stream)
  "Provides a pretty-printed representation of SHEEP's direct properties."
  (format stream
          "~&Sheep: ~A~%~
           Direct Properties: ~%~%~
           ~{~{~&~3TName: ~A~%~3TValue: ~S~%~%~}~}"
          sheep (mapcar (fun (list (property-name _)
                                   (direct-property-value sheep (property-name _))))
                        (sheep-direct-properties sheep))))<|MERGE_RESOLUTION|>--- conflicted
+++ resolved
@@ -65,14 +65,8 @@
   "Removes SHEEP's direct property named PROPERTY-NAME. Signals an error if there is no such
 direct property. Returns SHEEP."
   (if (has-direct-property-p sheep property-name)
-<<<<<<< HEAD
       (prog1 sheep (%remove-property-cons sheep property-name))
       (error "Cannot remove property: ~A is not a direct property of ~A" name sheep)))
-=======
-      (prog1 sheep (%remove-property-cons sheep property-name) )
-      (error "Cannot remove property: ~A is not a direct property of ~A"
-             property-name sheep)))
->>>>>>> 8395b11c
 
 (defun remove-all-direct-properties (sheep)
   "Wipes out all direct properties and their values from SHEEP."
