--- conflicted
+++ resolved
@@ -19,114 +19,6 @@
 ;;; Sheeple object
 ;;;
 
-<<<<<<< HEAD
-;;;
-;;; Cloning
-;;;
-(defgeneric copy-sheep (model)
-  ;; todo
-  (:documentation "Makes a direct copy of MODEL."))
-
-(defgeneric finalize-sheep (sheep)
-  (:documentation "Performs any needed finalization on SHEEP."))
-
-(defun spawn-sheep (sheep-or-sheeple &rest all-keys
-                    &key (metaclass 'standard-sheep)
-                    &allow-other-keys)
-  "Creates a new sheep with SHEEPLE as its parents. METACLASS is used as the class when instantiating
-the new sheep object. ALL-KEYS is passed on to INIT-SHEEP."
-  (let ((sheep (allocate-sheep metaclass)))
-    (if sheep-or-sheeple
-        (add-parents (if (listp sheep-or-sheeple)
-                         sheep-or-sheeple
-                         (list sheep-or-sheeple))
-                     sheep)
-        (add-parent =dolly= sheep))
-    (apply #'init-sheep sheep all-keys)))
-
-(defun clone (&rest sheeple)
-  "Creates a new standard-sheep object with SHEEPLE as its parents."
-  (spawn-sheep sheeple))
-
-(defmethod finalize-sheep ((sheep standard-sheep))
-  "we memoize the hierarchy list here."
-  (loop for parent in (sheep-parents sheep)
-     do (setf (gethash sheep (%children parent)) t))
-  (memoize-sheep-hierarchy-list sheep)
-  sheep)
-
-;;; Inheritance setup
-(defgeneric add-parent (new-parent sheep)
-  (:documentation "Adds NEW-PARENT as a parent to SHEEP."))
-
-(defmethod add-parent (unsheepish-parent (child standard-sheep))
-  "If the given parent isn't already a sheep object, we box it before handing it down to
-the real add-parent."
-  (add-parent (sheepify unsheepish-parent) child))
-
-(defmethod add-parent ((new-parent standard-sheep) (child standard-sheep))
-  "Some basic checking here, and then the parent is actually added to the sheep's list."
-  (cond ((equal new-parent child)
-         (error "Sheeple cannot be parents of themselves."))
-        ((member new-parent (sheep-parents child))
-         (error "~A is already a parent of ~A." new-parent child))
-        (t
-         (handler-case
-             (progn
-               (push new-parent (sheep-parents child))
-               (setf (gethash child (%children new-parent)) t)
-               (finalize-sheep child)
-               child)
-           ;; This error is signaled by compute-sheep-hierarchy-list, which right now
-           ;; is called from inside finalize-sheep (this is probably a bad idea, move
-           ;; c-s-h-l in here just to do the check?)
-           (sheep-hierarchy-error ()
-             (progn
-               (setf (sheep-parents child)
-                     (delete new-parent
-                             (sheep-parents child)))
-               (finalize-sheep child)
-               (error 'sheeple-hierarchy-error :sheep child))))
-         child)))
-
-(defun add-parents (parents sheep)
-  "Mostly a utility function for easily adding multiple parents. They will be added to
-the front of the sheep's parent list in reverse order (so they will basically be appended
-to the front of the list)"
-  (mapc (lambda (parent)
-          (add-parent parent sheep))
-        (reverse parents))
-  sheep)
-
-(defgeneric remove-parent (parent sheep)
-  (:documentation "Remove PARENT as a parent of SHEEP."))
-
-(defmethod remove-parent (unsheepish-parent (child standard-sheep))
-  "As with add-parent, we make sure to box the parent first if it's not already a standard-sheep."
-  (remove-parent (sheepify unsheepish-parent) child))
-
-(defmethod remove-parent ((parent standard-sheep) (child standard-sheep))
-  "Removing PARENT to SHEEP's parent list is a matter of deleting it from the parent list."
-  (if (member parent (sheep-parents child))
-      ;; TODO - this could check to make sure that the hierarchy list is still valid.
-      (progn
-        (setf (sheep-parents child)
-              (delete parent (sheep-parents child)))
-        (remhash child (%children parent))
-        (finalize-sheep child)
-        child)
-      (error "~A is not a parent of ~A" parent child)))
-
-;;; Inheritance predicates
-(defun parent-p (maybe-parent child)
-  "A parent is a sheep directly in CHILD's parent list."
-  (when (member maybe-parent (sheep-parents child))
-    t))
-
-(defun ancestor-p (maybe-ancestor descendant)
-  "A parent is a sheep somewhere in CHILD's hierarchy list."
-  (when (member maybe-ancestor (cdr (sheep-hierarchy-list descendant)))
-=======
 ;; Sketch of a freshly-consed sheep:
 ;; (cons =standard-metasheep=)
 ;;       (vector parents properties property-metaobjects roles hierarchy-list children))
@@ -146,7 +38,6 @@
                   (car obj))
              (vectorp (cdr obj))
              (= 6 (length (cdr obj))))
->>>>>>> e75373c7
     t))
 
 (defun allocate-sheep (metasheep)
@@ -211,24 +102,7 @@
                        (cons sheep-to-process seen)
                        (union (sheep-parents sheep-to-process)
                               parents)))))))
-<<<<<<< HEAD
-    (all-parents-loop () (list sheep))))
-
-(defun compute-sheep-hierarchy-list (sheep)
-  (handler-case
-      (let ((sheeple-to-order (collect-parents sheep)))
-        (topological-sort sheeple-to-order
-                          (remove-duplicates
-                           (mapappend #'local-precedence-ordering
-                                      sheeple-to-order))
-                          #'std-tie-breaker-rule))
-    (simple-error ()
-      (error 'sheep-hierarchy-error
-             :format-control "A circular precedence graph was generated for ~A"
-             :format-args (list sheep)))))
-=======
     (all-parents-loop () (sheep-parents sheep))))
->>>>>>> e75373c7
 
 (defun local-precedence-ordering (sheep)
   (mapcar #'list
@@ -253,9 +127,7 @@
                                       sheeple-to-order))
                           #'std-tie-breaker-rule))
     (simple-error ()
-      (error 'sheep-hierarchy-error
-             :format-control "A circular precedence graph was generated for ~A"
-             :format-args (list sheep)))))
+      (error 'sheep-hierarchy-error :sheep sheep))))
 
 (defun initialize-children-cache (sheep)
   (setf (%sheep-children sheep)
@@ -432,9 +304,7 @@
 ;;                      (delete new-parent
 ;;                              (sheep-parents child)))
 ;;                (finalize-sheep-inheritance child)
-;;                (error 'sheep-hierarchy-error
-;;                       :format-control "A circular precedence graph was generated for ~A"
-;;                       :format-args (list child)))))
+;;                (error 'sheep-hierarchy-error :sheep child))))
 ;;          child)))
 
 ;; (defun add-parents (parents sheep)
